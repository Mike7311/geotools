/*
 *    GeoTools - The Open Source Java GIS Toolkit
 *    http://geotools.org
 * 
 *    (C) 2013 - 2016, Open Source Geospatial Foundation (OSGeo)
 *
 *    This library is free software; you can redistribute it and/or
 *    modify it under the terms of the GNU Lesser General Public
 *    License as published by the Free Software Foundation;
 *    version 2.1 of the License.
 *
 *    This library is distributed in the hope that it will be useful,
 *    but WITHOUT ANY WARRANTY; without even the implied warranty of
 *    MERCHANTABILITY or FITNESS FOR A PARTICULAR PURPOSE.  See the GNU
 *    Lesser General Public License for more details.
 */
package org.geotools.gce.imagemosaic;

import java.awt.image.ColorModel;
import java.awt.image.IndexColorModel;
import java.awt.image.SampleModel;
import java.io.BufferedOutputStream;
import java.io.File;
import java.io.FileNotFoundException;
import java.io.FileOutputStream;
import java.io.IOException;
import java.io.OutputStream;
import java.net.URL;
import java.util.ArrayList;
import java.util.Arrays;
import java.util.Collection;
import java.util.Date;
import java.util.HashMap;
import java.util.HashSet;
import java.util.List;
import java.util.Map;
import java.util.Properties;
import java.util.Set;
import java.util.TimeZone;
import java.util.logging.Level;
import java.util.logging.Logger;
import java.util.regex.Pattern;

import javax.imageio.spi.ImageReaderSpi;
import javax.media.jai.ImageLayout;
import javax.xml.bind.JAXBException;

import org.apache.commons.io.FileUtils;
import org.apache.commons.io.FilenameUtils;
import org.apache.commons.io.IOUtils;
import org.geotools.coverage.grid.io.GranuleSource;
import org.geotools.coverage.grid.io.GranuleStore;
import org.geotools.coverage.grid.io.GridCoverage2DReader;
import org.geotools.coverage.grid.io.StructuredGridCoverage2DReader;
import org.geotools.coverage.grid.io.footprint.MultiLevelROIProvider;
import org.geotools.data.DataSourceException;
import org.geotools.data.DataStoreFactorySpi;
import org.geotools.data.DataUtilities;
import org.geotools.data.DefaultTransaction;
import org.geotools.data.collection.ListFeatureCollection;
import org.geotools.data.shapefile.ShapefileDataStoreFactory;
import org.geotools.data.simple.SimpleFeatureCollection;
import org.geotools.factory.Hints;
import org.geotools.factory.Hints.Key;
import org.geotools.feature.collection.AbstractFeatureVisitor;
import org.geotools.feature.simple.SimpleFeatureTypeBuilder;
import org.geotools.gce.imagemosaic.Utils.Prop;
import org.geotools.gce.imagemosaic.acceptors.DefaultGranuleAcceptorFactory;
import org.geotools.gce.imagemosaic.acceptors.GranuleAcceptor;
import org.geotools.gce.imagemosaic.acceptors.GranuleAcceptorFactorySPI;
import org.geotools.gce.imagemosaic.acceptors.GranuleAcceptorFactorySPIFinder;
import org.geotools.gce.imagemosaic.catalog.CatalogConfigurationBean;
import org.geotools.gce.imagemosaic.catalog.GranuleCatalog;
import org.geotools.gce.imagemosaic.catalog.GranuleCatalogFactory;
import org.geotools.gce.imagemosaic.catalog.MultiLevelROIProviderMosaicFactory;
import org.geotools.gce.imagemosaic.catalog.index.DomainType;
import org.geotools.gce.imagemosaic.catalog.index.DomainsType;
import org.geotools.gce.imagemosaic.catalog.index.Indexer;
import org.geotools.gce.imagemosaic.catalog.index.Indexer.Collectors;
import org.geotools.gce.imagemosaic.catalog.index.Indexer.Collectors.Collector;
import org.geotools.gce.imagemosaic.catalog.index.Indexer.Coverages;
import org.geotools.gce.imagemosaic.catalog.index.Indexer.Coverages.Coverage;
import org.geotools.gce.imagemosaic.catalog.index.IndexerUtils;
import org.geotools.gce.imagemosaic.catalog.index.ParametersType;
import org.geotools.gce.imagemosaic.catalog.index.ParametersType.Parameter;
import org.geotools.gce.imagemosaic.catalog.index.SchemaType;
import org.geotools.gce.imagemosaic.catalog.index.SchemasType;
import org.geotools.gce.imagemosaic.catalogbuilder.CatalogBuilderConfiguration;
import org.geotools.gce.imagemosaic.catalogbuilder.MosaicBeanBuilder;
<<<<<<< HEAD
import org.geotools.gce.imagemosaic.geomhandler.DefaultGranuleHandler;
import org.geotools.gce.imagemosaic.geomhandler.GranuleHandler;
import org.geotools.gce.imagemosaic.geomhandler.GranuleHandlerFactoryFinder;
import org.geotools.gce.imagemosaic.geomhandler.GranuleHandlerFactorySPI;
import org.geotools.gce.imagemosaic.geomhandler.GranuleHandlingException;
=======
import org.geotools.gce.imagemosaic.granulehandler.DefaultGranuleHandler;
import org.geotools.gce.imagemosaic.granulehandler.GranuleHandler;
import org.geotools.gce.imagemosaic.granulehandler.GranuleHandlerFactoryFinder;
import org.geotools.gce.imagemosaic.granulehandler.GranuleHandlerFactorySPI;
>>>>>>> ddb7da0b
import org.geotools.gce.imagemosaic.properties.DefaultPropertiesCollectorSPI;
import org.geotools.gce.imagemosaic.properties.PropertiesCollector;
import org.geotools.gce.imagemosaic.properties.PropertiesCollectorFinder;
import org.geotools.gce.imagemosaic.properties.PropertiesCollectorSPI;
import org.geotools.geometry.GeneralEnvelope;
import org.geotools.geometry.jts.ReferencedEnvelope;
import org.geotools.jdbc.JDBCDataStore;
import org.geotools.referencing.CRS;
import org.geotools.resources.coverage.CoverageUtilities;
import org.geotools.util.DefaultProgressListener;
import org.geotools.util.Utilities;
import org.opengis.feature.Feature;
import org.opengis.feature.Property;
import org.opengis.feature.simple.SimpleFeature;
import org.opengis.feature.simple.SimpleFeatureType;
import org.opengis.feature.type.GeometryDescriptor;
import org.opengis.feature.type.Name;
import org.opengis.filter.Filter;
import org.opengis.referencing.ReferenceIdentifier;
import org.opengis.referencing.crs.CoordinateReferenceSystem;

import com.vividsolutions.jts.geom.Polygon;

/**
 * This class is in responsible for creating and managing the catalog and the configuration of the mosaic
 * 
 * @author Carlo Cancellieri - GeoSolutions SAS
 *
 */
public class ImageMosaicConfigHandler {

    /** Default Logger * */
    final static Logger LOGGER = org.geotools.util.logging.Logging
            .getLogger(ImageMosaicConfigHandler.class);

    /* Used to check if we can use memory mapped buffers safely. In case the OS cannot be detected, we act as if it was Windows and
         * do not use memory mapped buffers */
    private final static Boolean USE_MEMORY_MAPPED_BUFFERS = !System.getProperty("os.name",
            "Windows").contains("Windows");

    private List<PropertiesCollector> propertiesCollectors = null;

    private Map<String, MosaicConfigurationBean> configurations = new HashMap<>();

    /**
     * Proper way to stop a thread is not by calling Thread.stop() but by using a shared variable that can be checked in order to notify a terminating
     * condition.
     */
    private volatile boolean stop = false;

    protected GranuleCatalog catalog;

    private CatalogBuilderConfiguration runConfiguration;

    private ImageReaderSpi cachedReaderSPI;

    private ReferencedEnvelope imposedBBox;

    private ImageMosaicReader parentReader;

    private File indexerFile;

    private File parent;

    private ImageMosaicEventHandlers eventHandler;

    private boolean useExistingSchema;

    private List<GranuleAcceptor> granuleAcceptors = new ArrayList<>();

    private GranuleHandler granuleHandler=new DefaultGranuleHandler();;

    /**
     * Default constructor
     *
     * @throws IllegalArgumentException
     */
    ImageMosaicConfigHandler(final CatalogBuilderConfiguration configuration,
            final ImageMosaicEventHandlers eventHandler) {
        Utilities.ensureNonNull("runConfiguration", configuration);
        Utilities.ensureNonNull("eventHandler", eventHandler);
        this.eventHandler = eventHandler;

        Indexer defaultIndexer = configuration.getIndexer();
        ParametersType params = null;
        String rootMosaicDir = null;
        if (defaultIndexer != null) {
            params = defaultIndexer.getParameters();
            rootMosaicDir = IndexerUtils.getParam(params, Prop.ROOT_MOSAIC_DIR);
            IndexerUtils.getParameterAsBoolean(Prop.USE_EXISTING_SCHEMA, defaultIndexer);
        }

        Utilities.ensureNonNull("root location", rootMosaicDir);

        // look for and indexer.properties file
        parent = new File(rootMosaicDir);
        indexerFile = new File(parent, Utils.INDEXER_XML);
        Indexer indexer = null;

        Hints hints = configuration.getHints();
        String ancillaryFile = null;
        String datastoreFile = null;
        if (Utils.checkFileReadable(indexerFile)) {
            try {
                indexer = Utils.unmarshal(indexerFile);
                if (indexer != null) {
                    copyDefaultParams(params, indexer);
                }
            } catch (JAXBException e) {
                LOGGER.log(Level.WARNING, e.getMessage(), e);
            }
        } else {
            // Backward compatible with old indexing
            indexerFile = new File(parent, Utils.INDEXER_PROPERTIES);
            if (Utils.checkFileReadable(indexerFile)) {
                // load it and parse it
                final Properties props = CoverageUtilities.loadPropertiesFromURL(DataUtilities
                        .fileToURL(indexerFile));
                indexer = createIndexer(props, params);
            }
        }
        if (indexer != null) {
            // Overwrite default indexer only when indexer is available
            configuration.setIndexer(indexer);
            String auxiliaryFileParam = IndexerUtils.getParameter(Utils.Prop.AUXILIARY_FILE, indexer);
            if (auxiliaryFileParam != null) {
                ancillaryFile = auxiliaryFileParam;
            }
            String datastoreFileParam = IndexerUtils.getParameter(Utils.Prop.AUXILIARY_DATASTORE_FILE, indexer);
            if (datastoreFileParam != null) {
                datastoreFile = datastoreFileParam;
            }
            if (datastoreFileParam != null || auxiliaryFileParam != null) {
                setReader(hints, false);
            }
            if (IndexerUtils.getParameterAsBoolean(Utils.Prop.USE_EXISTING_SCHEMA, indexer)) {
                this.useExistingSchema = true;
            }
        }

        initializeGranuleAcceptors(indexer);
        initializeGranuleHandler(indexer);

        updateConfigurationHints(configuration, hints, ancillaryFile, datastoreFile, 
                IndexerUtils.getParam(params, Prop.ROOT_MOSAIC_DIR));

        // check config
        configuration.check();

        this.runConfiguration = new CatalogBuilderConfiguration(configuration);
    }

    /**
     * Initialize the list of granule collectors from the indexer.
     * @param indexer the indexer configuration
     */
    private void initializeGranuleAcceptors(Indexer indexer) {
        //initialized  granuleAcceptors with empty list
        
        // do we wnat/need something different
        if (indexer != null) {
            String granuleAcceptorsString = IndexerUtils.getParameter(Prop.GRANULE_ACCEPTORS, indexer);
            if(granuleAcceptorsString!=null&&granuleAcceptorsString.length()>0){
                // parsing indicated granule acceptors
                Map<String, GranuleAcceptorFactorySPI> granuleAcceptorsMap =
                        GranuleAcceptorFactorySPIFinder.getGranuleAcceptorFactorySPI();
                Arrays.stream(granuleAcceptorsString.split(",")).forEach((factoryImpl) -> {
                    if (granuleAcceptorsMap.containsKey(factoryImpl)) {
                        granuleAcceptors.addAll(granuleAcceptorsMap.get(factoryImpl).create());
                    }
                });
            }

        }

        //if we didn't find any granule acceptors in the index configuration, use the default
        if (granuleAcceptors.isEmpty()) {
            granuleAcceptors.addAll(new DefaultGranuleAcceptorFactory().create());
        }
    }

    private void initializeGranuleHandler(Indexer indexer) {
        
        // we initialized at construction time with the default handler
        
        // ok, do we need/want something different?
        if (indexer != null) {
            String granuleHandlerString = IndexerUtils.getParameter(Prop.GEOMETRY_HANDLER, indexer);
            if(granuleHandlerString!=null&&granuleHandlerString.length()>0){
                GranuleHandlerFactorySPI factory =
                        GranuleHandlerFactoryFinder.getGranuleHandlersSPI().get(granuleHandlerString);
                if (factory != null) {
                    granuleHandler = factory.create();
                }
            }
        }
    }

    /**
     * Create or load a GranuleCatalog on top of the provided configuration
     * @param runConfiguration configuration to be used
     * @param create if true create a new catalog, otherwise it is loaded
     * @return a new GranuleCatalog built from the configuration
     * @throws IOException
     */
    private GranuleCatalog createCatalog(CatalogBuilderConfiguration runConfiguration, boolean create) throws IOException {
        //
        // create the index
        //
        // do we have a datastore.properties file?
        final File parent = new File(runConfiguration.getParameter(Prop.ROOT_MOSAIC_DIR));
        GranuleCatalog catalog;

        // Consider checking that from the indexer if any
        final File datastoreProperties = new File(parent, "datastore.properties");
        // GranuleCatalog catalog = null;
        if (Utils.checkFileReadable(datastoreProperties)) {
            // read the properties file
            Properties properties = createGranuleCatalogProperties(datastoreProperties);
            // pass the typename from the indexer, if one is available
            String indexerTypeName = runConfiguration.getParameter(Prop.TYPENAME);
            if(indexerTypeName != null && properties.getProperty(Prop.TYPENAME) == null) {
                properties.put(Prop.TYPENAME, indexerTypeName);
            }
            catalog = createGranuleCatalogFromDatastore(parent, properties, create,
                    Boolean.parseBoolean(runConfiguration.getParameter(Prop.WRAP_STORE)),
                    runConfiguration.getHints());
        } else {

            // we do not have a datastore properties file therefore we continue with a shapefile datastore
            final URL file = new File(parent, runConfiguration.getParameter(Prop.INDEX_NAME) + ".shp").toURI().toURL();
            final Properties params = new Properties();
            params.put(ShapefileDataStoreFactory.URLP.key, file);
            if (file.getProtocol().equalsIgnoreCase("file")) {
                params.put(ShapefileDataStoreFactory.CREATE_SPATIAL_INDEX.key, Boolean.TRUE);
            }
            params.put(ShapefileDataStoreFactory.MEMORY_MAPPED.key, USE_MEMORY_MAPPED_BUFFERS);
            params.put(ShapefileDataStoreFactory.DBFTIMEZONE.key, TimeZone.getTimeZone("UTC"));
            params.put(Prop.LOCATION_ATTRIBUTE, runConfiguration.getParameter(Prop.LOCATION_ATTRIBUTE));
            catalog = GranuleCatalogFactory
                    .createGranuleCatalog(params, false, create, Utils.SHAPE_SPI,runConfiguration.getHints());
            MultiLevelROIProvider roi = MultiLevelROIProviderMosaicFactory.createFootprintProvider(parent);
            catalog.setMultiScaleROIProvider(roi);
        }

        return catalog;
    }

    static Properties createGranuleCatalogProperties(File datastoreProperties) throws IOException {
        Properties properties = CoverageUtilities.loadPropertiesFromURL(DataUtilities.fileToURL(datastoreProperties));
        if (properties == null) {
            throw new IOException("Unable to load properties from:" + datastoreProperties.getAbsolutePath());
        }
        return properties;
    }

    static GranuleCatalog createGranuleCatalogFromDatastore(File parent, File datastoreProperties,
            boolean create, Hints hints) throws IOException {
        return createGranuleCatalogFromDatastore(parent, datastoreProperties, create, false, hints);
    }

    /**
     * Create a granule catalog from a datastore properties file
     */
    private static GranuleCatalog createGranuleCatalogFromDatastore(File parent,
            File datastoreProperties, boolean create, boolean wraps, Hints hints) throws IOException {
        Utilities.ensureNonNull("datastoreProperties", datastoreProperties);
        Properties properties = createGranuleCatalogProperties(datastoreProperties);
        return createGranuleCatalogFromDatastore(parent, properties, create, wraps, hints);
    }

    private static GranuleCatalog createGranuleCatalogFromDatastore(File parent,
            Properties properties, boolean create, boolean wraps, Hints hints) throws IOException {
        GranuleCatalog catalog = null;
        // SPI
        final String SPIClass = properties.getProperty("SPI");
        try {
            // create a datastore as instructed
            final DataStoreFactorySpi spi = (DataStoreFactorySpi) Class.forName(SPIClass).newInstance();

            // set ParentLocation parameter since for embedded database like H2 we must change the database
            // to incorporate the path where to write the db
            properties.put("ParentLocation", DataUtilities.fileToURL(parent).toExternalForm());
            if (wraps) {
                properties.put(Prop.WRAP_STORE, wraps);
            }

            catalog = GranuleCatalogFactory.createGranuleCatalog(properties, false, create, spi,hints);
            MultiLevelROIProvider rois = MultiLevelROIProviderMosaicFactory.createFootprintProvider(parent);
            catalog.setMultiScaleROIProvider(rois);
        } catch (Exception e) {
            final IOException ioe = new IOException();
            throw (IOException) ioe.initCause(e);
        }
        return catalog;
    }

    /**
     * Create a {@link SimpleFeatureType} from the specified configuration.
     * @param configurationBean
     * @param actualCRS CRS of the mosaic
     * @return the schema for the mosaic
     */
    private SimpleFeatureType createSchema(CatalogBuilderConfiguration runConfiguration, String name,
            CoordinateReferenceSystem actualCRS) {
        SimpleFeatureType indexSchema = null;
        SchemaType schema = null;
        String schemaAttributes = null;
        Indexer indexer = runConfiguration.getIndexer();
        if (indexer != null) {
            SchemasType schemas = indexer.getSchemas();
            Coverage coverage = IndexerUtils.getCoverage(indexer, name);
            if (coverage != null) {
                schema = IndexerUtils.getSchema(indexer, coverage);
            }
            if (schema != null) {
                schemaAttributes = schema.getAttributes();
            } else if (schemas != null) {
                List<SchemaType> schemaList = schemas.getSchema();
                // CHECK THAT
                if (!schemaList.isEmpty()) {
                    schemaAttributes = schemaList.get(0).getAttributes();
                }
            }
        }
        if (schemaAttributes == null) {
            schemaAttributes = runConfiguration.getSchema(name);
        }
        if (schemaAttributes != null) {
            schemaAttributes = schemaAttributes.trim();
            // get the schema
            try {
                indexSchema = DataUtilities.createType(name, schemaAttributes);
                // override the crs in case the provided one was wrong or absent
                indexSchema = DataUtilities.createSubType(indexSchema,
                        DataUtilities.attributeNames(indexSchema), actualCRS);
                if (actualCRS != null) {
                    Set<ReferenceIdentifier> identifiers = actualCRS.getIdentifiers();
                    if (identifiers == null || identifiers.isEmpty()) {
                        Integer code = CRS.lookupEpsgCode(actualCRS, true);
                        int nativeSrid = code == null ? 0 : code;
                        GeometryDescriptor geometryDescriptor = indexSchema.getGeometryDescriptor();
                        if (geometryDescriptor != null) {
                            Map<Object, Object> userData = geometryDescriptor.getUserData();
                            userData.put(JDBCDataStore.JDBC_NATIVE_SRID, nativeSrid);
                        }
                    }
                }

            } catch (Throwable e) {
                LOGGER.log(Level.FINE, e.getLocalizedMessage(), e);
                indexSchema = null;
            }
        }

        if (indexSchema == null) {
            // Proceed with default Schema
            final SimpleFeatureTypeBuilder featureBuilder = new SimpleFeatureTypeBuilder();
            featureBuilder.setName(runConfiguration.getParameter(Prop.INDEX_NAME));
            featureBuilder.setNamespaceURI("http://www.geo-solutions.it/");
            featureBuilder.add(runConfiguration.getParameter(Prop.LOCATION_ATTRIBUTE).trim(), String.class);
            featureBuilder.add("the_geom", Polygon.class, actualCRS);
            featureBuilder.setDefaultGeometry("the_geom");
            String timeAttribute = runConfiguration.getTimeAttribute();
            addAttributes(timeAttribute, featureBuilder, Date.class);
            indexSchema = featureBuilder.buildFeatureType();
        }
        return indexSchema;
    }

    /**
     * Add splitted attributes to the featureBuilder
     *
     * @param attribute
     * @param featureBuilder
     * @param classType
     * TODO: Remove that once reworking on the dimension stuff
     */
    private static void addAttributes(String attribute, SimpleFeatureTypeBuilder featureBuilder,
            Class classType) {
        if (attribute != null) {
            if (!attribute.contains(Utils.RANGE_SPLITTER_CHAR)) {
                featureBuilder.add(attribute, classType);
            } else {
                String[] ranges = attribute.split(Utils.RANGE_SPLITTER_CHAR);
                if (ranges.length != 2) {
                    throw new IllegalArgumentException(
                            "All ranges attribute need to be composed of a maximum of 2 elements:\n"
                                    + "As an instance (min;max) or (low;high) or (begin;end) , ...");
                } else {
                    featureBuilder.add(ranges[0], classType);
                    featureBuilder.add(ranges[1], classType);
                }
            }
        }

    }

    /**
     * Get a {@link GranuleSource} related to a specific coverageName from an inputReader
     * and put the related granules into a {@link GranuleStore} related to the same coverageName
     * of the mosaicReader.
     *
     * @param coverageName the name of the coverage to be managed
     * @param fileBeingProcessed the reference input file
     * @param inputReader the reader source of granules
     * @param mosaicReader the reader where to store source granules
     * @param configuration the configuration
     * @param envelope envelope of the granule being added
     * @param transaction transaction in progress
     * @param propertiesCollectors list of properties collectors to use
     * @throws IOException
     */
    private void updateCatalog(
            final String coverageName,
            final File fileBeingProcessed,
            final GridCoverage2DReader inputReader,
            final ImageMosaicReader mosaicReader,
            final CatalogBuilderConfiguration configuration,
            final GeneralEnvelope envelope,
            final DefaultTransaction transaction,
            final List<PropertiesCollector> propertiesCollectors)
            throws IOException, GranuleHandlingException {

        // Retrieving the store and the destination schema
        final GranuleStore store = (GranuleStore) mosaicReader.getGranules(coverageName, false);
        if (store == null) {
            throw new IllegalArgumentException("No valid granule store has been found for: " + coverageName);
        }
        final SimpleFeatureType indexSchema = store.getSchema();
        final SimpleFeature feature = new ShapefileCompatibleFeature(DataUtilities.template(indexSchema));
        store.setTransaction(transaction);

        final ListFeatureCollection collection = new ListFeatureCollection(indexSchema);
        final String fileLocation = prepareLocation(configuration, fileBeingProcessed);
        final String locationAttribute = configuration.getParameter(Prop.LOCATION_ATTRIBUTE);
        MosaicConfigurationBean mosaicConfiguration = this.getConfigurations().get(coverageName);
        GranuleHandler geometryHandler = this.getGeometryHandler();

        // getting input granules
        if (inputReader instanceof StructuredGridCoverage2DReader) {
            //
            // Case A: input reader is a StructuredGridCoverage2DReader. We can get granules from a source
            //
            handleStructuredGridCoverage(
                    ((StructuredGridCoverage2DReader) inputReader).getGranules(coverageName, true),
                    fileBeingProcessed, inputReader, propertiesCollectors, indexSchema, feature,
                    collection, fileLocation, locationAttribute, mosaicConfiguration);

        } else {
            //
            // Case B: old style reader, proceed with classic way, using properties collectors
            //
            geometryHandler.handleGranule(
                    fileBeingProcessed, inputReader, feature, indexSchema,null,null, mosaicConfiguration);
            feature.setAttribute(locationAttribute, fileLocation);

            updateAttributesFromCollectors(feature, fileBeingProcessed, inputReader, propertiesCollectors);
            collection.add(feature);
        }

        // drop all the granules associated to the same
        Filter filter = Utils.FF.equal(Utils.FF.property(locationAttribute), Utils.FF.literal(fileLocation),
                !isCaseSensitiveFileSystem(fileBeingProcessed));
        store.removeGranules(filter);

        // Add the granules collection to the store
        store.addGranules(collection);
    }

    private void handleStructuredGridCoverage(GranuleSource granules, final File fileBeingProcessed,
            final GridCoverage2DReader inputReader,
            final List<PropertiesCollector> propertiesCollectors,
            final SimpleFeatureType indexSchema, SimpleFeature feature,
            final ListFeatureCollection collection, final String fileLocation,
            final String locationAttribute, final MosaicConfigurationBean mosaicConfiguration) throws IOException
    {

        // Getting granule source and its input granules
        final GranuleSource source = granules;
        final SimpleFeatureCollection originCollection = source.getGranules(null);
        final DefaultProgressListener listener = new DefaultProgressListener();

        // Getting attributes structure to be filled
        final Collection<Property> destProps = feature.getProperties();
        final Set<Name> destAttributes = new HashSet<>();
        for (Property prop: destProps) {
            destAttributes.add(prop.getName());
        }

        // Collecting granules
        final GranuleHandler geometryHandler=this.granuleHandler;
        originCollection.accepts( new AbstractFeatureVisitor(){
            public void visit( Feature feature ) {
                if(feature instanceof SimpleFeature)
                {
                        // get the feature
                        final SimpleFeature sourceFeature = (SimpleFeature) feature;
                        final SimpleFeature destFeature = DataUtilities.template(indexSchema);
                        Collection<Property> props = sourceFeature.getProperties();
                        Name propName = null;
                        Object propValue = null;

                        // Assigning value to dest feature for matching attributes
                        for (Property prop: props) {
                            Name geometryName = sourceFeature.getFeatureType().getGeometryDescriptor()
                                    .getName();
                            if (prop.getName().equals(geometryName)) {
<<<<<<< HEAD
                                try {
                                    geometryHandler.handleGeometry(
                                            (StructuredGridCoverage2DReader) inputReader,
                                            destFeature,
                                            destFeature.getFeatureType(),
                                            sourceFeature,
                                            sourceFeature.getFeatureType(),
                                            mosaicConfiguration);
                                } catch (GranuleHandlingException e) {
                                    throw new RuntimeException("Error handling structured coverage granule", e);
                                }
=======
                                geometryHandler.handleGranule(
                                        fileBeingProcessed,
                                        (StructuredGridCoverage2DReader) inputReader,
                                        destFeature,
                                        destFeature.getFeatureType(),
                                        sourceFeature,
                                        sourceFeature.getFeatureType(),
                                        mosaicConfiguration);
>>>>>>> ddb7da0b
                            }
                            else {
                                propName = prop.getName();
                                propValue = prop.getValue();

                                // Matching attributes are set
                                if (destAttributes.contains(propName)) {
                                    destFeature.setAttribute(propName, propValue);
                                }
                            }
                        }

                        // Set location
                        destFeature.setAttribute(locationAttribute, fileLocation);

                        // delegate remaining attributes set to properties collector
                        updateAttributesFromCollectors(destFeature, fileBeingProcessed, inputReader, propertiesCollectors);
                        collection.add(destFeature);

                        // check if something bad occurred
                        if(listener.isCanceled()||listener.hasExceptions()){
                            if(listener.hasExceptions())
                                throw new RuntimeException(listener.getExceptions().peek());
                            else
                                throw new IllegalStateException("Feature visitor has been canceled");
                        }
                }
            }
        }, listener);
    }

    private GranuleHandler getGeometryHandler() {
        return this.granuleHandler;
    }

    /**
     * Checks if the file system is case sensitive or not using File.exists (the only method
     * that also works on OSX too according to
     * http://stackoverflow.com/questions/1288102/how-do-i-detect-whether-the-file-system-is-case-sensitive )
     * @param fileBeingProcessed
     * @return
     */
    private static boolean isCaseSensitiveFileSystem(File fileBeingProcessed) {
        File loCase = new File(fileBeingProcessed.getParentFile(), fileBeingProcessed.getName().toLowerCase());
        File upCase = new File(fileBeingProcessed.getParentFile(), fileBeingProcessed.getName().toUpperCase());
        return loCase.exists() && upCase.exists();
    }

    /**
     * Update feature attributes through properties collector
     * @param feature
     * @param fileBeingProcessed
     * @param inputReader
     * @param propertiesCollectors
     */
    private static void updateAttributesFromCollectors(
            final SimpleFeature feature,
            final File fileBeingProcessed,
            final GridCoverage2DReader inputReader,
            final List<PropertiesCollector> propertiesCollectors) {
        // collect and dump properties
        if (propertiesCollectors != null && propertiesCollectors.size() > 0)
            for (PropertiesCollector pc : propertiesCollectors) {
                pc.collect(fileBeingProcessed).collect(inputReader)
                        .setProperties(feature);
                pc.reset();
            }

    }

    /**
     * Prepare the location on top of the configuration and file to be processed.
     * @param runConfiguration
     * @param fileBeingProcessed
     * @return
     * @throws IOException
     */
    private static String prepareLocation(CatalogBuilderConfiguration runConfiguration, final File fileBeingProcessed) throws IOException {
        // absolute
        if (Boolean.valueOf(runConfiguration.getParameter(Prop.ABSOLUTE_PATH))) {
            return fileBeingProcessed.getAbsolutePath();
        }

        // relative
        String targetPath = fileBeingProcessed.getCanonicalPath();
        String basePath = runConfiguration.getParameter(Prop.ROOT_MOSAIC_DIR);
        String relative = getRelativePath(targetPath, basePath, File.separator); //TODO: Remove this replace after fixing the quote escaping
        return relative;
    }

    /**
     * Get the relative path from one file to another, specifying the directory separator.
     * If one of the provided resources does not exist, it is assumed to be a file unless it ends with '/' or
     * '\'.
     *
     * @param targetPath targetPath is calculated to this file
     * @param basePath basePath is calculated from this file
     * @param pathSeparator directory separator. The platform default is not assumed so that
     *        we can test Unix behaviour when running on Windows (for example)
     * @return
     */
    private static String getRelativePath(String targetPath, String basePath, String pathSeparator) {

        // Normalize the paths
        String normalizedTargetPath = FilenameUtils.normalizeNoEndSeparator(targetPath);
        String normalizedBasePath = FilenameUtils.normalizeNoEndSeparator(basePath);

        // Undo the changes to the separators made by normalization
        if (pathSeparator.equals("/")) {
            normalizedTargetPath = FilenameUtils.separatorsToUnix(normalizedTargetPath);
            normalizedBasePath = FilenameUtils.separatorsToUnix(normalizedBasePath);

        } else if (pathSeparator.equals("\\")) {
            normalizedTargetPath = FilenameUtils.separatorsToWindows(normalizedTargetPath);
            normalizedBasePath = FilenameUtils.separatorsToWindows(normalizedBasePath);

        } else {
            throw new IllegalArgumentException("Unrecognised dir separator '" + pathSeparator + "'");
        }

        String[] base = normalizedBasePath.split(Pattern.quote(pathSeparator));
        String[] target = normalizedTargetPath.split(Pattern.quote(pathSeparator));

        // First get all the common elements. Store them as a string,
        // and also count how many of them there are.
        StringBuilder common = new StringBuilder();

        int commonIndex = 0;
        while (commonIndex < target.length && commonIndex < base.length
                && target[commonIndex].equals(base[commonIndex])) {
            common.append(target[commonIndex] + pathSeparator);
            commonIndex++;
        }

        if (commonIndex == 0) {
            // No single common path element. This most
            // likely indicates differing drive letters, like C: and D:.
            // These paths cannot be relativized.
            throw new RuntimeException("No common path element found for '" + normalizedTargetPath
                    + "' and '" + normalizedBasePath + "'");
        }

        // The number of directories we have to backtrack depends on whether the base is a file or a dir
        // For example, the relative path from
        //
        // /foo/bar/baz/gg/ff to /foo/bar/baz
        //
        // ".." if ff is a file
        // "../.." if ff is a directory
        //
        // The following is a heuristic to figure out if the base refers to a file or dir. It's not perfect, because
        // the resource referred to by this path may not actually exist, but it's the best I can do
        boolean baseIsFile = true;

        File baseResource = new File(normalizedBasePath);

        if (baseResource.exists()) {
            baseIsFile = baseResource.isFile();

        } else if (basePath.endsWith(pathSeparator)) {
            baseIsFile = false;
        }

        StringBuilder relative = new StringBuilder();

        if (base.length != commonIndex) {
            int numDirsUp = baseIsFile ? base.length - commonIndex - 1 : base.length - commonIndex;

            for (int i = 0; i < numDirsUp; i++) {
                relative.append(".." + pathSeparator);
            }
        }
        relative.append(normalizedTargetPath.substring(common.length()));
        return relative.toString();
    }

    /**
     * Make sure a proper type name is specified in the catalogBean, it will be used to
     * create the {@link GranuleCatalog}
     *
     * @param sourceURL
     * @param configuration
     * @throws IOException
     */
    private static void checkTypeName(URL sourceURL, MosaicConfigurationBean configuration) throws IOException {
        CatalogConfigurationBean catalogBean = configuration.getCatalogConfigurationBean();
        if (catalogBean.getTypeName() == null) {
            if (sourceURL.getPath().endsWith("shp")) {
                // In case we didn't find a typeName and we are dealing with a shape index,
                // we set the typeName as the shape name
                final File file = DataUtilities.urlToFile(sourceURL);
                catalogBean.setTypeName(FilenameUtils.getBaseName(file.getCanonicalPath()));
            } else {
                // use the default "mosaic" name
                catalogBean.setTypeName("mosaic");
            }
        }
    }

    /**
     * Create a {@link GranuleCatalog} on top of the provided Configuration
     * @param sourceURL
     * @param configuration
     * @param hints
     * @return
     * @throws IOException
     */
    static GranuleCatalog createCatalog(final URL sourceURL, final MosaicConfigurationBean configuration, Hints hints) throws IOException {
        CatalogConfigurationBean catalogBean = configuration.getCatalogConfigurationBean();

        // Check the typeName
        checkTypeName(sourceURL, configuration);
        if (hints != null && hints.containsKey(Hints.MOSAIC_LOCATION_ATTRIBUTE)) {
            final String hintLocation = (String) hints
                    .get(Hints.MOSAIC_LOCATION_ATTRIBUTE);
            if (!catalogBean.getLocationAttribute().equalsIgnoreCase(hintLocation)) {
                throw new DataSourceException("wrong location attribute");
            }
        }
        // Create the catalog
        GranuleCatalog catalog = GranuleCatalogFactory.createGranuleCatalog(sourceURL, catalogBean, null,hints);
        File parent = DataUtilities.urlToFile(sourceURL).getParentFile();
        MultiLevelROIProvider rois = MultiLevelROIProviderMosaicFactory.createFootprintProvider(parent);
        catalog.setMultiScaleROIProvider(rois);

        return catalog;
    }

    private void setReader(Hints hints, final boolean updateHints) {
        if (hints != null && hints.containsKey(Utils.MOSAIC_READER)) {
            Object reader = hints.get(Utils.MOSAIC_READER);
            if (reader instanceof ImageMosaicReader) {
                if (getParentReader() == null) {
                    setParentReader((ImageMosaicReader) reader);
                }
                if (updateHints) {
                    Hints readerHints = getParentReader().getHints();
                    readerHints.add(hints);
                }
            }
        }
    }

    private void updateConfigurationHints(final CatalogBuilderConfiguration configuration,
            Hints hints, final String ancillaryFile, final String datastoreFile, final String rootMosaicDir) {
        final boolean isAbsolutePath = Boolean.parseBoolean(configuration.getParameter(Prop.ABSOLUTE_PATH));
        hints = updateHints(ancillaryFile, isAbsolutePath, 
                rootMosaicDir, configuration, hints, Utils.AUXILIARY_FILES_PATH);
        hints = updateHints(datastoreFile, isAbsolutePath, 
                rootMosaicDir, configuration, hints, Utils.AUXILIARY_DATASTORE_PATH);
        setReader(hints, true);
    }

    private Hints updateHints(String filePath, boolean isAbsolutePath, 
            String rootMosaicDir, CatalogBuilderConfiguration configuration, 
            Hints hints, Key key) {
        String updatedFilePath = null;
        if (filePath != null) {
            if (isAbsolutePath && !filePath.startsWith(rootMosaicDir)) {
                updatedFilePath = rootMosaicDir + File.separatorChar + filePath;
            } else {
                updatedFilePath = filePath;
            }

            if (hints != null) {
                hints.put(key, updatedFilePath);
            } else {
                hints = new Hints(key, updatedFilePath);
                configuration.setHints(hints);
            }
            if (!isAbsolutePath) {
                hints.put(Utils.PARENT_DIR, rootMosaicDir);
            }
        }
        return hints;
    }

    /**
     * Setup default params to the indexer.
     * 
     * @param params
     * @param indexer
     */
    private void copyDefaultParams(ParametersType params, Indexer indexer) {
        if (params != null) {
            List<Parameter> defaultParamList = params.getParameter();
            if (defaultParamList != null && !defaultParamList.isEmpty()) {
                ParametersType parameters = indexer.getParameters();
                if (parameters == null) {
                    parameters = Utils.OBJECT_FACTORY.createParametersType();
                    indexer.setParameters(parameters);
                }
                List<Parameter> parameterList = parameters.getParameter();
                for (Parameter defaultParameter : defaultParamList) {
                    final String defaultParameterName = defaultParameter.getName();
                    if (IndexerUtils.getParameter(defaultParameterName, indexer) == null) {
                        IndexerUtils.setParam(parameterList, defaultParameterName,
                                defaultParameter.getValue());
                    }
                }
            }
        }
    }

    /**
     * Perform proper clean up.
     * 
     * <p>
     * Make sure to call this method when you are not running the {@link ImageMosaicConfigHandler} or bad things can happen. If it is running, please
     * stop it first.
     */
    public void reset() {
        eventHandler.removeAllProcessingEventListeners();
        // clear stop
        stop = false;

        // fileIndex = 0;
        runConfiguration = null;

    }

    public boolean getStop() {
        return stop;
    }

    public void stop() {
        stop = true;
    }

    void indexingPreamble() throws IOException {

        this.catalog = buildCatalog();

        //
        // IMPOSED ENVELOPE
        //
        String bbox = runConfiguration.getParameter(Prop.ENVELOPE2D);
        try {
            this.imposedBBox = Utils.parseEnvelope(bbox);
        } catch (Exception e) {
            this.imposedBBox = null;
            if (LOGGER.isLoggable(Level.WARNING))
                LOGGER.log(Level.WARNING, "Unable to parse imposed bbox", e);
        }

        //
        // load property collectors
        //
        loadPropertyCollectors();
    }

    protected GranuleCatalog buildCatalog() throws IOException {
        GranuleCatalog catalog = createCatalog(runConfiguration, !useExistingSchema);
        getParentReader().granuleCatalog = catalog;
        return catalog;
    }

    /**
     * Load properties collectors from the configuration
     */
    private void loadPropertyCollectors() {
        // load property collectors
        Indexer indexer = runConfiguration.getIndexer();
        Collectors collectors = indexer.getCollectors();
        if (collectors == null) {
            if (LOGGER.isLoggable(Level.FINE)) {
                LOGGER.fine("No properties collector have been found");
            }
            return;
        }
        List<Collector> collectorList = collectors.getCollector();

        // load the SPI set
        final Set<PropertiesCollectorSPI> pcSPIs = PropertiesCollectorFinder
                .getPropertiesCollectorSPI();

        // parse the string
        final List<PropertiesCollector> pcs = new ArrayList<>();
        for (Collector collector : collectorList) {
            PropertiesCollectorSPI selectedSPI = null;
            final String spiName = collector.getSpi();
            for (PropertiesCollectorSPI spi : pcSPIs) {
                if (spi.isAvailable() && spi.getName().equalsIgnoreCase(spiName)) {
                    selectedSPI = spi;
                    break;
                }
            }

            if (selectedSPI == null) {
                if (LOGGER.isLoggable(Level.INFO)) {
                    LOGGER.info("Unable to find a PropertyCollector for this definition: "
                            + spiName);
                }
                continue;
            }

            // property names
            String collectorValue = collector.getValue();
            final String config;
            if (!collectorValue.startsWith(DefaultPropertiesCollectorSPI.REGEX_PREFIX)) {
                config = DefaultPropertiesCollectorSPI.REGEX_PREFIX + collector.getValue();
            } else {
                config = collector.getValue();
            }

            // create the PropertiesCollector
            final PropertiesCollector pc = selectedSPI.create(config,
                    Arrays.asList(collector.getMapped()));
            if (pc != null) {
                pcs.add(pc);
            } else {
                if (LOGGER.isLoggable(Level.INFO)) {
                    LOGGER.info("Unable to create PropertyCollector");
                }
            }
        }
        this.propertiesCollectors = pcs;
    }

    void indexingPostamble(final boolean success) throws IOException {
        // close shapefile elements
        if (success) {
            Indexer indexer = runConfiguration.getIndexer();
            boolean supportsEmpty = false;
            if (indexer != null) {
                supportsEmpty = IndexerUtils.getParameterAsBoolean(Prop.CAN_BE_EMPTY, indexer);
            }
            // complete initialization of mosaic configuration
            boolean haveConfigs = configurations != null && !configurations.isEmpty(); 
            if (haveConfigs || supportsEmpty) {

                // We did found some MosaicConfigurations
                Set<String> keys = configurations.keySet();
                int keySize = keys.size();
                if (haveConfigs || !supportsEmpty) {
                    final boolean useName = keySize > 1;
                    for (String key : keys) {
                        MosaicConfigurationBean mosaicConfiguration = configurations.get(key);
                        RasterManager manager = parentReader.getRasterManager(key);
                        manager.initialize(supportsEmpty);
                        // create sample image if the needed elements are available
                        createSampleImage(mosaicConfiguration, useName);
                        eventHandler.fireEvent(Level.INFO, "Creating final properties file ", 99.9);
                        createPropertiesFiles(mosaicConfiguration);
                    }
                }
                final String base = FilenameUtils.getName(parent.getAbsolutePath());
                // we create a root properties file if we have more than one coverage, or if the
                // one coverage does not have the default name
                if (supportsEmpty || keySize > 1 || (keySize > 0 && !base.equals(keys.iterator().next()))) {
                    File mosaicFile = null;
                    File originFile = null;
                    if (indexerFile.getAbsolutePath().endsWith("xml")) {
                        mosaicFile = new File(indexerFile.getAbsolutePath().replace(Utils.INDEXER_XML, (base + ".xml")));
                        originFile = indexerFile;
                    } else if (indexerFile.getAbsolutePath().endsWith("properties")) {
                        mosaicFile = new File(indexerFile.getAbsolutePath().replace(Utils.INDEXER_PROPERTIES, (base + ".properties")));
                        originFile = indexerFile;
                    } else {
                        final String source = runConfiguration.getParameter(Prop.ROOT_MOSAIC_DIR)
                                + File.separatorChar + configurations.get(keys.iterator().next()).getName() + ".properties";
                        mosaicFile = new File(indexerFile.getAbsolutePath().replace(Utils.INDEXER_PROPERTIES, (base + ".properties")));
                        originFile = new File(source);
                    }
                    if (!mosaicFile.exists()) {
                        FileUtils.copyFile(originFile, mosaicFile);
                    }
                }

                // processing information
                eventHandler.fireEvent(Level.FINE, "Done!!!", 100);

            } else {
                // processing information
                eventHandler.fireEvent(Level.FINE, "Nothing to process!!!", 100);
            }
        } else {
            // processing information
            eventHandler.fireEvent(Level.FINE, "Canceled!!!", 100);
        }
    }

    /**
     * Store a sample image frmo which we can derive the default SM and CM
     */
    private void createSampleImage(final MosaicConfigurationBean mosaicConfiguration,
            final boolean useName) {
        // create a sample image to store SM and CM
        Utilities.ensureNonNull("mosaicConfiguration", mosaicConfiguration);
        String filePath = null;
        if (mosaicConfiguration.getSampleModel() != null
                && mosaicConfiguration.getColorModel() != null) {

            // sample image file
            // TODO: Consider revisit this using different name/folder
            final String baseName = runConfiguration.getParameter(Prop.ROOT_MOSAIC_DIR) + "/";
            filePath = baseName + (useName ? mosaicConfiguration.getName() : "") + Utils.SAMPLE_IMAGE_NAME;
            try {
                Utils.storeSampleImage(new File(filePath), mosaicConfiguration.getSampleModel(),
                        mosaicConfiguration.getColorModel());
            } catch (IOException e) {
                eventHandler.fireEvent(Level.SEVERE, e.getLocalizedMessage(), 0);
            }
        }
    }

    private Indexer createIndexer(Properties props, ParametersType params) {
        // Initializing Indexer objects
        Indexer indexer = Utils.OBJECT_FACTORY.createIndexer();
        indexer.setParameters(params != null ? params : Utils.OBJECT_FACTORY.createParametersType());
        Coverages coverages = Utils.OBJECT_FACTORY.createIndexerCoverages();
        indexer.setCoverages(coverages);
        List<Coverage> coverageList = coverages.getCoverage();

        Coverage coverage = Utils.OBJECT_FACTORY.createIndexerCoveragesCoverage();
        coverageList.add(coverage);

        indexer.setParameters(params);
        List<Parameter> parameters = params.getParameter();

        // name
        if (props.containsKey(Prop.NAME)) {
            IndexerUtils.setParam(parameters, props, Prop.NAME);
            coverage.setName(props.getProperty(Prop.NAME));
        }

        // type name
        if (props.containsKey(Prop.TYPENAME)) {
            IndexerUtils.setParam(parameters, props, Prop.TYPENAME);
            coverage.setName(props.getProperty(Prop.TYPENAME));
        }

        // absolute
        if (props.containsKey(Prop.ABSOLUTE_PATH))
            IndexerUtils.setParam(parameters, props, Prop.ABSOLUTE_PATH);

        // recursive
        if (props.containsKey(Prop.RECURSIVE))
            IndexerUtils.setParam(parameters, props, Prop.RECURSIVE);

        // wildcard
        if (props.containsKey(Prop.WILDCARD))
            IndexerUtils.setParam(parameters, props, Prop.WILDCARD);

        //granule acceptors string
        if (props.containsKey(Prop.GRANULE_ACCEPTORS)) {
            IndexerUtils.setParam(parameters, props, Prop.GRANULE_ACCEPTORS);
        }

        if (props.containsKey(Prop.GEOMETRY_HANDLER)) {
            IndexerUtils.setParam(parameters, props, Prop.GEOMETRY_HANDLER);
        }

        // schema
        if (props.containsKey(Prop.SCHEMA)) {
            SchemasType schemas = Utils.OBJECT_FACTORY.createSchemasType();
            SchemaType schema = Utils.OBJECT_FACTORY.createSchemaType();
            indexer.setSchemas(schemas);
            schemas.getSchema().add(schema);
            schema.setAttributes(props.getProperty(Prop.SCHEMA));
            schema.setName(IndexerUtils.getParameter(Prop.INDEX_NAME, indexer));
        }

        DomainsType domains = coverage.getDomains();
        List<DomainType> domainList = null;
        // time attr
        if (props.containsKey(Prop.TIME_ATTRIBUTE)) {
            if (domains == null) {
                domains = Utils.OBJECT_FACTORY.createDomainsType();
                coverage.setDomains(domains);
                domainList = domains.getDomain();
            }
            DomainType domain = Utils.OBJECT_FACTORY.createDomainType();
            domain.setName(Utils.TIME_DOMAIN.toLowerCase());
            IndexerUtils.setAttributes(domain, props.getProperty(Prop.TIME_ATTRIBUTE));
            domainList.add(domain);
        }

        // elevation attr
        if (props.containsKey(Prop.ELEVATION_ATTRIBUTE)) {
            if (domains == null) {
                domains = Utils.OBJECT_FACTORY.createDomainsType();
                coverage.setDomains(domains);
                domainList = domains.getDomain();
            }
            DomainType domain = Utils.OBJECT_FACTORY.createDomainType();
            domain.setName(Utils.ELEVATION_DOMAIN.toLowerCase());
            IndexerUtils.setAttributes(domain, props.getProperty(Prop.ELEVATION_ATTRIBUTE));
            domainList.add(domain);
        }

        // Additional domain attr
        if (props.containsKey(Prop.ADDITIONAL_DOMAIN_ATTRIBUTES)) {
            if (domains == null) {
                domains = Utils.OBJECT_FACTORY.createDomainsType();
                coverage.setDomains(domains);
                domainList = domains.getDomain();
            }
            String attributes = props.getProperty(Prop.ADDITIONAL_DOMAIN_ATTRIBUTES);
            IndexerUtils.parseAdditionalDomains(attributes, domainList);
        }

        // imposed BBOX
        if (props.containsKey(Prop.ENVELOPE2D))
            IndexerUtils.setParam(parameters, props, Prop.ENVELOPE2D);

        // imposed Pyramid Layout
        if (props.containsKey(Prop.RESOLUTION_LEVELS))
            IndexerUtils.setParam(parameters, props, Prop.RESOLUTION_LEVELS);

        // collectors
        if (props.containsKey(Prop.PROPERTY_COLLECTORS)) {
            IndexerUtils
                    .setPropertyCollectors(indexer, props.getProperty(Prop.PROPERTY_COLLECTORS));
        }

        if (props.containsKey(Prop.CACHING))
            IndexerUtils.setParam(parameters, props, Prop.CACHING);

        if (props.containsKey(Prop.ROOT_MOSAIC_DIR)) {
            // Overriding root mosaic directory
            IndexerUtils.setParam(parameters, props, Prop.ROOT_MOSAIC_DIR);
        }
        
        if (props.containsKey(Prop.INDEXING_DIRECTORIES)) {
            IndexerUtils.setParam(parameters, props, Prop.INDEXING_DIRECTORIES);
        }
        if (props.containsKey(Prop.AUXILIARY_FILE)) {
            IndexerUtils.setParam(parameters, props, Prop.AUXILIARY_FILE);
        }
        if (props.containsKey(Prop.AUXILIARY_DATASTORE_FILE)) {
            IndexerUtils.setParam(parameters, props, Prop.AUXILIARY_DATASTORE_FILE);
        }
        if (props.containsKey(Prop.CAN_BE_EMPTY)) {
            IndexerUtils.setParam(parameters, props, Prop.CAN_BE_EMPTY);
        }
        if (props.containsKey(Prop.WRAP_STORE)) {
            IndexerUtils.setParam(parameters, props, Prop.WRAP_STORE);
        }
        if (props.containsKey(Prop.USE_EXISTING_SCHEMA)) {
            IndexerUtils.setParam(parameters, props, Prop.USE_EXISTING_SCHEMA);
        }
        if (props.containsKey(Prop.CHECK_AUXILIARY_METADATA)) {
            IndexerUtils.setParam(parameters, props, Prop.CHECK_AUXILIARY_METADATA);
        }
        return indexer;
    }

    /**
     * Creates the final properties file.
     */
    private void createPropertiesFiles(MosaicConfigurationBean mosaicConfiguration) {

        //
        // FINAL STEP
        //
        // CREATING GENERAL INFO FILE
        //

        CatalogConfigurationBean catalogConfigurationBean = mosaicConfiguration
                .getCatalogConfigurationBean();

        // envelope
        final Properties properties = new Properties();
        properties.setProperty(Utils.Prop.ABSOLUTE_PATH,
                Boolean.toString(catalogConfigurationBean.isAbsolutePath()));
        properties.setProperty(Utils.Prop.LOCATION_ATTRIBUTE,
                catalogConfigurationBean.getLocationAttribute());

        // Time
        final String timeAttribute = mosaicConfiguration.getTimeAttribute();
        if (timeAttribute != null) {
            properties.setProperty(Utils.Prop.TIME_ATTRIBUTE,
                    mosaicConfiguration.getTimeAttribute());
        }

        // Elevation
        final String elevationAttribute = mosaicConfiguration.getElevationAttribute();
        if (elevationAttribute != null) {
            properties.setProperty(Utils.Prop.ELEVATION_ATTRIBUTE,
                    mosaicConfiguration.getElevationAttribute());
        }

        // Additional domains
        final String additionalDomainAttribute = mosaicConfiguration
                .getAdditionalDomainAttributes();
        if (additionalDomainAttribute != null) {
            properties.setProperty(Utils.Prop.ADDITIONAL_DOMAIN_ATTRIBUTES,
                    mosaicConfiguration.getAdditionalDomainAttributes());
        }

        final int numberOfLevels = mosaicConfiguration.getLevelsNum();
        final double[][] resolutionLevels = mosaicConfiguration.getLevels();
        properties.setProperty(Utils.Prop.LEVELS_NUM, Integer.toString(numberOfLevels));
        final StringBuilder levels = new StringBuilder();
        for (int k = 0; k < numberOfLevels; k++) {
            levels.append(Double.toString(resolutionLevels[k][0])).append(",")
                    .append(Double.toString(resolutionLevels[k][1]));
            if (k < numberOfLevels - 1) {
                levels.append(" ");
            }
        }
        properties.setProperty(Utils.Prop.LEVELS, levels.toString());
        properties.setProperty(Utils.Prop.NAME, mosaicConfiguration.getName());
        String typeName = mosaicConfiguration.getCatalogConfigurationBean().getTypeName();
        if (typeName == null) {
            typeName = mosaicConfiguration.getName();
        }
        properties.setProperty(Utils.Prop.TYPENAME, typeName);
        properties.setProperty(Utils.Prop.EXP_RGB,
                Boolean.toString(mosaicConfiguration.isExpandToRGB()));
        properties.setProperty(Utils.Prop.CHECK_AUXILIARY_METADATA,
                Boolean.toString(mosaicConfiguration.isCheckAuxiliaryMetadata()));
        properties.setProperty(Utils.Prop.HETEROGENEOUS,
                Boolean.toString(catalogConfigurationBean.isHeterogeneous()));
        boolean wrapStore = catalogConfigurationBean.isWrapStore();
        if (wrapStore) {
            // Avoid setting this property when false, since it's default
            properties.setProperty(Utils.Prop.WRAP_STORE, Boolean.toString(wrapStore));
        }

        if (cachedReaderSPI != null) {
            // suggested spi
            properties.setProperty(Utils.Prop.SUGGESTED_SPI, cachedReaderSPI.getClass().getName());
        }

        // write down imposed bbox
        if (imposedBBox != null) {
            properties.setProperty(
                    Utils.Prop.ENVELOPE2D,
                    imposedBBox.getMinX() + "," + imposedBBox.getMinY() + " "
                            + imposedBBox.getMaxX() + "," + imposedBBox.getMaxY());
        }
        properties.setProperty(Utils.Prop.CACHING,
                Boolean.toString(catalogConfigurationBean.isCaching()));
        if (mosaicConfiguration.getAuxiliaryFilePath() != null) {
            properties.setProperty(Utils.Prop.AUXILIARY_FILE,
                    mosaicConfiguration.getAuxiliaryFilePath());
        }
        if (mosaicConfiguration.getAuxiliaryDatastorePath() != null) {
            properties.setProperty(Utils.Prop.AUXILIARY_DATASTORE_FILE,
                    mosaicConfiguration.getAuxiliaryDatastorePath());
        }

        OutputStream outStream = null;
        String filePath = runConfiguration.getParameter(Prop.ROOT_MOSAIC_DIR) + "/"
                // + runConfiguration.getIndexName() + ".properties"));
                + mosaicConfiguration.getName() + ".properties"; 
        try {
            outStream = new BufferedOutputStream(new FileOutputStream(filePath));
            properties.store(outStream, "-Automagically created from GeoTools-");
        } catch (FileNotFoundException e) {
            eventHandler.fireEvent(Level.SEVERE, e.getLocalizedMessage(), 0);
        } catch (IOException e) {
            eventHandler.fireEvent(Level.SEVERE, e.getLocalizedMessage(), 0);
        } finally {
            if (outStream != null) {
                IOUtils.closeQuietly(outStream);
            }
        }
    }

    /**
     * Check whether the specified coverage already exist in the reader. This allows to get the rasterManager associated with that coverage instead of
     * creating a new one.
     * 
     * @param coverageName the name of the coverage to be searched
     * @return {@code true} in case that coverage already exists
     * @throws IOException
     */
    protected boolean coverageExists(String coverageName) throws IOException {
        String[] coverages = getParentReader().getGridCoverageNames();
        for (String coverage : coverages) {
            if (coverage.equals(coverageName)) {
                return true;
            }
        }
        return false;
    }

    /**
     * Use the passed coverageReader to create or update the all the needed configurations<br/>
     * It not responsible of the passed coverageReader which should be disposed outside (in the caller).
     * 
     * @param coverageReader
     * @param inputCoverageName
     * @param fileBeingProcessed
     * @param fileIndex
     * @param numFiles
     * @param transaction
     * @throws IOException
     */
    public void updateConfiguration(GridCoverage2DReader coverageReader,
            final String inputCoverageName, File fileBeingProcessed, int fileIndex,
            double numFiles, DefaultTransaction transaction)
            throws IOException, GranuleHandlingException {

        final String targetCoverageName = getTargetCoverageName(coverageReader, inputCoverageName);

        final Indexer indexer = getRunConfiguration().getIndexer();

        // checking whether the coverage already exists
        final boolean coverageExists = coverageExists(targetCoverageName);
        MosaicConfigurationBean mosaicConfiguration = null;
        MosaicConfigurationBean currentConfigurationBean = null;
        RasterManager rasterManager = null;
        if (coverageExists) {

            // Get the manager for this coverage so it can be updated
            rasterManager = getParentReader().getRasterManager(targetCoverageName);
            mosaicConfiguration = rasterManager.getConfiguration();
        }

        // STEP 2
        // Collecting all Coverage properties to setup a MosaicConfigurationBean through
        // the builder
        final MosaicBeanBuilder configBuilder = new MosaicBeanBuilder();

        final GeneralEnvelope envelope = coverageReader
                .getOriginalEnvelope(inputCoverageName);
        final CoordinateReferenceSystem actualCRS = coverageReader
                .getCoordinateReferenceSystem(inputCoverageName);

        SampleModel sm = null;
        ColorModel cm = null;
        int numberOfLevels = 1;
        double[][] resolutionLevels = null;
        CatalogBuilderConfiguration catalogConfig;
        if (mosaicConfiguration == null) {
            catalogConfig = getRunConfiguration();
            // We don't have a configuration for this configuration

            // Get the type specifier for this image and the check that the
            // image has the correct sample model and color model.
            // If this is the first cycle of the loop we initialize everything.
            //
            ImageLayout layout = coverageReader.getImageLayout(inputCoverageName);
            cm = layout.getColorModel(null);
            sm = layout.getSampleModel(null);
            numberOfLevels = coverageReader.getNumOverviews(inputCoverageName) + 1;
            resolutionLevels = coverageReader.getResolutionLevels(inputCoverageName);

            // at the first step we initialize everything that we will
            // reuse afterwards starting with color models, sample
            // models, crs, etc....

            configBuilder.setSampleModel(sm);
            configBuilder.setColorModel(cm);
            ColorModel defaultCM = cm;

            // Checking palette
            if (defaultCM instanceof IndexColorModel) {
                IndexColorModel icm = (IndexColorModel) defaultCM;
                byte[][] defaultPalette = Utils.extractPalette(icm);
                configBuilder.setPalette(defaultPalette);
            }

            // STEP 2.A
            // Preparing configuration
            configBuilder.setCrs(actualCRS);
            configBuilder.setLevels(resolutionLevels);
            configBuilder.setLevelsNum(numberOfLevels);
            configBuilder.setName(targetCoverageName);
            configBuilder.setTimeAttribute(IndexerUtils.getAttribute(targetCoverageName,
                    Utils.TIME_DOMAIN, indexer));
            configBuilder.setElevationAttribute(IndexerUtils.getAttribute(targetCoverageName,
                    Utils.ELEVATION_DOMAIN, indexer));
            configBuilder.setAdditionalDomainAttributes(IndexerUtils.getAttribute(targetCoverageName,
                    Utils.ADDITIONAL_DOMAIN, indexer));

            final Hints runHints = getRunConfiguration().getHints();
            if (runHints != null) {
                if (runHints.containsKey(Utils.AUXILIARY_FILES_PATH)) {
                    String auxiliaryFilePath = (String) runHints.get(Utils.AUXILIARY_FILES_PATH);
                    if (auxiliaryFilePath != null && auxiliaryFilePath.trim().length() > 0) {
                        configBuilder.setAuxiliaryFilePath(auxiliaryFilePath);
                    }
                }
                if (runHints.containsKey(Utils.AUXILIARY_DATASTORE_PATH)) {
                    String auxiliaryDatastorePath = (String) runHints.get(Utils.AUXILIARY_DATASTORE_PATH);
                    if (auxiliaryDatastorePath != null && auxiliaryDatastorePath.trim().length() > 0) {
                        configBuilder.setAuxiliaryDatastorePath(auxiliaryDatastorePath);
                    }
                }
            }

            final CatalogConfigurationBean catalogConfigurationBean = new CatalogConfigurationBean();
            catalogConfigurationBean.setCaching(IndexerUtils.getParameterAsBoolean(Prop.CACHING,
                    indexer));
            catalogConfigurationBean.setAbsolutePath(IndexerUtils.getParameterAsBoolean(
                    Prop.ABSOLUTE_PATH, indexer));

            catalogConfigurationBean.setLocationAttribute(IndexerUtils.getParameter(
                    Prop.LOCATION_ATTRIBUTE, indexer));
            catalogConfigurationBean.setWrapStore(IndexerUtils.getParameterAsBoolean(
                    Prop.WRAP_STORE, indexer));

            String configuredTypeName = IndexerUtils.getParameter(Prop.TYPENAME, indexer);
            if (configuredTypeName != null) {
                catalogConfigurationBean.setTypeName(configuredTypeName);
            } else {
                catalogConfigurationBean.setTypeName(targetCoverageName);
            }
            configBuilder.setCatalogConfigurationBean(catalogConfigurationBean);
            configBuilder.setCheckAuxiliaryMetadata(IndexerUtils.getParameterAsBoolean(Prop.CHECK_AUXILIARY_METADATA, indexer));

            currentConfigurationBean = configBuilder.getMosaicConfigurationBean();

            // Creating a rasterManager which will be initialized after populating the catalog
            getParentReader().addRasterManager(currentConfigurationBean, false);

            // Creating a granuleStore
            if (!useExistingSchema) {
                // creating the schema
                SimpleFeatureType indexSchema = createSchema(getRunConfiguration(),
                        currentConfigurationBean.getName(), actualCRS);
                getParentReader().createCoverage(targetCoverageName, indexSchema);
            }
            getConfigurations().put(currentConfigurationBean.getName(), currentConfigurationBean);

        } else {
            catalogConfig = new CatalogBuilderConfiguration();
            CatalogConfigurationBean bean = mosaicConfiguration.getCatalogConfigurationBean();
            catalogConfig.setParameter(Prop.LOCATION_ATTRIBUTE, (bean.getLocationAttribute()));
            catalogConfig.setParameter(Prop.ABSOLUTE_PATH, Boolean.toString(bean.isAbsolutePath()));
            catalogConfig.setParameter(Prop.ROOT_MOSAIC_DIR/* setRootMosaicDirectory( */,
                    getRunConfiguration().getParameter(Prop.ROOT_MOSAIC_DIR));

            // We already have a Configuration for this coverage.
            // Check its properties are compatible with the existing coverage.

            CatalogConfigurationBean catalogConfigurationBean = bean;

            // make sure we pick the same resolution irrespective of order of harvest
            numberOfLevels = coverageReader.getNumOverviews(inputCoverageName) + 1;
            resolutionLevels = coverageReader.getResolutionLevels(inputCoverageName);
            
            int originalNumberOfLevels = mosaicConfiguration.getLevelsNum();
            boolean needUpdate = false;
            if (Utils.homogeneousCheck(Math.min(numberOfLevels, originalNumberOfLevels), 
                    resolutionLevels, mosaicConfiguration.getLevels())) {
                if (numberOfLevels != originalNumberOfLevels) {
                    catalogConfigurationBean.setHeterogeneous(true);
                    if (numberOfLevels > originalNumberOfLevels) {
                        needUpdate = true; // pick the one with highest number of levels
                    }
                }
            } else {
                catalogConfigurationBean.setHeterogeneous(true);
                if (isHigherResolution(resolutionLevels, mosaicConfiguration.getLevels())) {
                    needUpdate = true; // pick the one with the highest resolution
                }
            }

            // configuration need to be updated
            if (needUpdate) {
                mosaicConfiguration.setLevels(resolutionLevels);
                mosaicConfiguration.setLevelsNum(numberOfLevels);
                getConfigurations().put(mosaicConfiguration.getName(), mosaicConfiguration);
            }
        }
        // STEP 3
        if (!useExistingSchema) {
            // create and store features
            updateCatalog(targetCoverageName, fileBeingProcessed, coverageReader,
                    getParentReader(), catalogConfig, envelope, transaction,
                    getPropertiesCollectors());
        }
    }

    /**
     * Get the name of the target coverage for a given reader. For most input coverages, the target
     * coverage is simply the default coverage. For structured coverages the target coverage has the
     * same name as the input coverage.
     * @param inputCoverageReader the coverage being added to the index
     * @param inputCoverageName the name if the input coverage
     * @return the target coverage name for the input coverage
     */
    public String getTargetCoverageName(GridCoverage2DReader inputCoverageReader,
            String inputCoverageName) {
        String indexName = getRunConfiguration().getParameter(Prop.INDEX_NAME);
        return inputCoverageReader instanceof StructuredGridCoverage2DReader ? inputCoverageName
                : indexName;
    }

    private boolean isHigherResolution(double[][] a, double[][] b) {
        for (int i = 0; i < Math.min(a.length, b.length); i++) {
            for (int j = 0; i < Math.min(a[i].length, b[i].length); i++) {
                if (a[i][j] < b[i][j]) {
                    return true;
                } else if (a[i][j] > b[i][j]) {
                    return false;
                } 
            }
        } 
        return false;
    }

    public void dispose() {
        reset();
    }

    public Map<String, MosaicConfigurationBean> getConfigurations() {
        return configurations;
    }

    public GranuleCatalog getCatalog() {
        return catalog;
    }

    public CatalogBuilderConfiguration getRunConfiguration() {
        return runConfiguration;
    }

    public ImageMosaicReader getParentReader() {
        return parentReader;
    }

    public void setParentReader(ImageMosaicReader parentReader) {
        this.parentReader = parentReader;
    }

    public List<PropertiesCollector> getPropertiesCollectors() {
        return propertiesCollectors;
    }

    public boolean isUseExistingSchema() {
        return useExistingSchema;
    }


    public ImageReaderSpi getCachedReaderSPI() {
        return cachedReaderSPI;
    }

    public void setCachedReaderSPI(ImageReaderSpi cachedReaderSPI) {
        this.cachedReaderSPI = cachedReaderSPI;
    }

    public List<GranuleAcceptor> getGranuleAcceptors() {
        return granuleAcceptors;
    }

    public RasterManager getRasterManagerForTargetCoverage(String targetCoverageName) {
        return this.getParentReader().getRasterManager(targetCoverageName);
    }
}<|MERGE_RESOLUTION|>--- conflicted
+++ resolved
@@ -87,18 +87,11 @@
 import org.geotools.gce.imagemosaic.catalog.index.SchemasType;
 import org.geotools.gce.imagemosaic.catalogbuilder.CatalogBuilderConfiguration;
 import org.geotools.gce.imagemosaic.catalogbuilder.MosaicBeanBuilder;
-<<<<<<< HEAD
-import org.geotools.gce.imagemosaic.geomhandler.DefaultGranuleHandler;
-import org.geotools.gce.imagemosaic.geomhandler.GranuleHandler;
-import org.geotools.gce.imagemosaic.geomhandler.GranuleHandlerFactoryFinder;
-import org.geotools.gce.imagemosaic.geomhandler.GranuleHandlerFactorySPI;
-import org.geotools.gce.imagemosaic.geomhandler.GranuleHandlingException;
-=======
 import org.geotools.gce.imagemosaic.granulehandler.DefaultGranuleHandler;
 import org.geotools.gce.imagemosaic.granulehandler.GranuleHandler;
 import org.geotools.gce.imagemosaic.granulehandler.GranuleHandlerFactoryFinder;
 import org.geotools.gce.imagemosaic.granulehandler.GranuleHandlerFactorySPI;
->>>>>>> ddb7da0b
+import org.geotools.gce.imagemosaic.granulehandler.GranuleHandlingException;
 import org.geotools.gce.imagemosaic.properties.DefaultPropertiesCollectorSPI;
 import org.geotools.gce.imagemosaic.properties.PropertiesCollector;
 import org.geotools.gce.imagemosaic.properties.PropertiesCollectorFinder;
@@ -169,7 +162,7 @@
 
     private List<GranuleAcceptor> granuleAcceptors = new ArrayList<>();
 
-    private GranuleHandler granuleHandler=new DefaultGranuleHandler();;
+    private GranuleHandler granuleHandler = new DefaultGranuleHandler();;
 
     /**
      * Default constructor
@@ -257,7 +250,7 @@
      */
     private void initializeGranuleAcceptors(Indexer indexer) {
         //initialized  granuleAcceptors with empty list
-        
+
         // do we wnat/need something different
         if (indexer != null) {
             String granuleAcceptorsString = IndexerUtils.getParameter(Prop.GRANULE_ACCEPTORS, indexer);
@@ -281,9 +274,9 @@
     }
 
     private void initializeGranuleHandler(Indexer indexer) {
-        
+
         // we initialized at construction time with the default handler
-        
+
         // ok, do we need/want something different?
         if (indexer != null) {
             String granuleHandlerString = IndexerUtils.getParameter(Prop.GEOMETRY_HANDLER, indexer);
@@ -590,7 +583,7 @@
         }
 
         // Collecting granules
-        final GranuleHandler geometryHandler=this.granuleHandler;
+        final GranuleHandler geometryHandler = this.granuleHandler;
         originCollection.accepts( new AbstractFeatureVisitor(){
             public void visit( Feature feature ) {
                 if(feature instanceof SimpleFeature)
@@ -607,9 +600,9 @@
                             Name geometryName = sourceFeature.getFeatureType().getGeometryDescriptor()
                                     .getName();
                             if (prop.getName().equals(geometryName)) {
-<<<<<<< HEAD
                                 try {
-                                    geometryHandler.handleGeometry(
+                                    geometryHandler.handleGranule(
+                                            fileBeingProcessed,
                                             (StructuredGridCoverage2DReader) inputReader,
                                             destFeature,
                                             destFeature.getFeatureType(),
@@ -619,16 +612,6 @@
                                 } catch (GranuleHandlingException e) {
                                     throw new RuntimeException("Error handling structured coverage granule", e);
                                 }
-=======
-                                geometryHandler.handleGranule(
-                                        fileBeingProcessed,
-                                        (StructuredGridCoverage2DReader) inputReader,
-                                        destFeature,
-                                        destFeature.getFeatureType(),
-                                        sourceFeature,
-                                        sourceFeature.getFeatureType(),
-                                        mosaicConfiguration);
->>>>>>> ddb7da0b
                             }
                             else {
                                 propName = prop.getName();
