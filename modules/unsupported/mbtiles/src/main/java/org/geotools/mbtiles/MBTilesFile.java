package org.geotools.mbtiles;

import static java.lang.String.format;
import static org.geotools.sql.SqlUtil.prepare;

import java.io.Closeable;
import java.io.File;
import java.io.IOException;
import java.sql.Connection;
import java.sql.PreparedStatement;
import java.sql.ResultSet;
import java.sql.SQLException;
import java.sql.Statement;
import java.util.HashMap;
import java.util.Iterator;
import java.util.Map;
import java.util.logging.Level;
import java.util.logging.Logger;
import javax.sql.DataSource;
import org.apache.commons.dbcp.BasicDataSource;
import org.geotools.data.jdbc.datasource.ManageableDataSource;
import org.geotools.jdbc.JDBCDataStore;
import org.geotools.sql.SqlUtil;
import org.geotools.util.logging.Logging;

public class MBTilesFile implements AutoCloseable {

    public static final String PRAGMA_JOURNAL_MODE_OFF = "PRAGMA journal_mode=OFF";

    public class TileIterator implements Iterator<MBTilesTile>, Closeable {

        ResultSet rs;

        Boolean next = null;

        TileIterator(ResultSet rs) {
            this.rs = rs;
        }

        @Override
        public boolean hasNext() {
            if (next == null) {
                try {
                    next = rs.next();
                } catch (SQLException e) {
                    throw new RuntimeException(e);
                }
            }
            return next;
        }

        @Override
        public MBTilesTile next() {
            try {
                MBTilesTile entry = new MBTilesTile(rs.getLong(1), rs.getLong(2), rs.getLong(3));
                entry.setData(rs.getBytes(4));
                return entry;
            } catch (SQLException e) {
                throw new RuntimeException(e);
            } finally {
                next = null;
            }
        }

        @Override
        public void remove() {
            throw new UnsupportedOperationException();
        }

        @Override
        public void close() throws IOException {
            try {
                Statement st = rs.getStatement();
                Connection conn = st.getConnection();
                rs.close();
                st.close();
                conn.close();
            } catch (SQLException e) {
                throw new IOException(e);
            }
        }
    }

    // constant strings
    protected final String TABLE_METADATA = "metadata";

    protected final String TABLE_TILES = "tiles";

    protected final String TABLE_GRIDS = "grids";

    protected final String TABLE_GRID_DATA = "grid_data";

    protected final String MD_NAME = "name";

    protected final String MD_TYPE = "type";

    protected final String MD_VERSION = "version";

    protected final String MD_DESCRIPTION = "description";

    protected final String MD_FORMAT = "format";

    protected final String MD_BOUNDS = "bounds";

    protected final String MD_ATTRIBUTION = "attribution";

    protected final String MD_MINZOOM = "minzoom";

    protected final String MD_MAXZOOM = "maxzoom";

    /** Logger */
    protected static final Logger LOGGER = Logging.getLogger(MBTilesFile.class);

    /** database file */
    protected File file;

    /** connection pool */
    protected final DataSource connPool;

    /** datastore for vector access, lazily created */
    protected volatile JDBCDataStore dataStore;

    /** Boolean indicating if journal must be disabled or not */
    protected boolean disableJournal;

    /** Creates a new empty MbTilesFile, generating a new file. */
    public MBTilesFile() throws IOException {
        this(File.createTempFile("temp", ".mbtiles"));
    }

    /**
     * Creates a new empty MbTilesFile, generating a new file, also deciding if journal must be
     * disabled or not.
     *
     * <p>This constructor assumes no credentials are required to connect to the database.
     */
    public MBTilesFile(boolean disableJournal) throws IOException {
        this(File.createTempFile("temp", ".mbtiles"), disableJournal);
    }

    /**
     * Creates a MbTilesFile from an existing file.
     *
     * <p>This constructor assumes no credentials are required to connect to the database.
     */
    public MBTilesFile(File file) throws IOException {
        this(file, null, null, false);
    }

    /**
     * Creates a MbTilesFile from an existing file, also deciding if journal must be disabled or
     * not.
     *
     * <p>This constructor assumes no credentials are required to connect to the database.
     */
    public MBTilesFile(File file, boolean disableJournal) throws IOException {
        this(file, null, null, disableJournal);
    }

    /** Creates a MbTilesFile from an existing file specifying database credentials. */
    public MBTilesFile(File file, String user, String passwd, boolean disableJournal)
            throws IOException {
        this.file = file;
        this.disableJournal = disableJournal;
        Map<String, Object> params = new HashMap<String, Object>();
        if (user != null) {
            params.put(MBTilesDataStoreFactory.USER.key, user);
        }
        if (passwd != null) {
            params.put(MBTilesDataStoreFactory.PASSWD.key, passwd);
        }

        params.put(MBTilesDataStoreFactory.DATABASE.key, file.getPath());
        params.put(MBTilesDataStoreFactory.DBTYPE.key, MBTilesDataStoreFactory.DBTYPE.sample);

        this.connPool = new MBTilesDataStoreFactory().createDataSource(params);
    }

<<<<<<< HEAD
=======
    /**
     * Create an MBTilesFile from an SQL DataSource connected to an MBTiles file. Behaviour is
     * undefined if the DataSource is any other form of database.
     *
     * @param dataSource
     */
>>>>>>> d8e3fdac
    public MBTilesFile(DataSource dataSource) {
        this.connPool = dataSource;
    }

    MBTilesFile(JDBCDataStore dataStore) {
        this.dataStore = dataStore;
        this.connPool = dataStore.getDataSource();
    }

    /**
     * Store MetaData in file
     *
     * @param metaData
     * @throws IOException
     */
    public void saveMetaData(MBTilesMetadata metaData) throws IOException {
        try {
            Connection cx = connPool.getConnection();
            try {
                saveMetaDataEntry(MD_NAME, metaData.getName(), cx);
                saveMetaDataEntry(MD_VERSION, metaData.getVersion(), cx);
                saveMetaDataEntry(MD_DESCRIPTION, metaData.getDescription(), cx);
                saveMetaDataEntry(MD_ATTRIBUTION, metaData.getAttribution(), cx);
                saveMetaDataEntry(MD_TYPE, metaData.getTypeStr(), cx);
                saveMetaDataEntry(MD_FORMAT, metaData.getFormatStr(), cx);
                saveMetaDataEntry(MD_BOUNDS, metaData.getBoundsStr(), cx);
                saveMetaDataEntry(MD_MINZOOM, String.valueOf(metaData.getMinZoom()), cx);
                saveMetaDataEntry(MD_MAXZOOM, String.valueOf(metaData.getMaxZoom()), cx);
            } finally {
                cx.close();
            }
        } catch (SQLException e) {
            throw new IOException(e);
        }
    }

    /**
     * Save the minimum and maximum zoom level as metadata items. GDAL and QGIS expect these items.
     *
     * @param min The minimum zoom level
     * @param max The maximum zoom level
     * @throws IOException
     */
    public void saveMinMaxZoomMetadata(int min, int max) throws IOException {
        try {
            Connection cx = connPool.getConnection();
            try {
                saveMetaDataEntry(MD_MINZOOM, String.valueOf(min), cx);
                saveMetaDataEntry(MD_MAXZOOM, String.valueOf(max), cx);
            } finally {
                cx.close();
            }
        } catch (SQLException e) {
            throw new IOException(e);
        }
    }

    /**
     * Store a tile
     *
     * @throws IOException
     */
    public void saveTile(MBTilesTile entry) throws IOException {
        try {
            Connection cx = connPool.getConnection();
            try {

                if (disableJournal) {
                    disableJournal(cx);
                }

                PreparedStatement ps;

                if (entry.getData() != null) {
                    ps =
                            prepare(
                                            cx,
                                            format(
                                                    "INSERT OR REPLACE INTO %s VALUES (?,?,?,?)",
                                                    TABLE_TILES))
                                    .set(entry.getZoomLevel())
                                    .set(entry.getTileColumn())
                                    .set(entry.getTileRow())
                                    .set(entry.getData())
                                    .log(Level.FINE)
                                    .statement();
                } else {
                    ps =
                            prepare(
                                            cx,
                                            format(
                                                    "DELETE FROM %s WHERE zoom_level=? AND tile_column=? AND tile_row=?",
                                                    TABLE_TILES))
                                    .set(entry.getZoomLevel())
                                    .set(entry.getTileColumn())
                                    .set(entry.getTileRow())
                                    .log(Level.FINE)
                                    .statement();
                }
                ps.execute();
                ps.close();

                saveMinMaxZoomMetadata(
                        (int) Math.min(entry.getZoomLevel(), this.minZoom()),
                        (int) Math.max(entry.getZoomLevel(), this.maxZoom()));

            } finally {
                cx.close();
            }
        } catch (SQLException e) {
            throw new IOException(e);
        }
    }

    /**
     * Store a grid
     *
     * @throws IOException
     */
    public void saveGrid(MBTilesGrid entry) throws IOException {
        try {
            Connection cx = connPool.getConnection();
            try {
                PreparedStatement ps;

                if (entry.getGrid() != null) {
                    ps =
                            prepare(
                                            cx,
                                            format(
                                                    "INSERT OR REPLACE INTO %s VALUES (?,?,?,?)",
                                                    TABLE_GRIDS))
                                    .set(entry.getZoomLevel())
                                    .set(entry.getTileColumn())
                                    .set(entry.getTileRow())
                                    .set(entry.getGrid())
                                    .log(Level.FINE)
                                    .statement();
                } else {
                    ps =
                            prepare(
                                            cx,
                                            format(
                                                    "DELETE FROM %s WHERE zoom_level=? AND tile_column=? AND tile_row=?",
                                                    TABLE_GRIDS))
                                    .set(entry.getZoomLevel())
                                    .set(entry.getTileColumn())
                                    .set(entry.getTileRow())
                                    .log(Level.FINE)
                                    .statement();
                }
                ps.execute();
                ps.close();

                for (Map.Entry<String, String> gridDataEntry : entry.getGridData().entrySet()) {
                    if (gridDataEntry.getValue() != null) {
                        ps =
                                prepare(
                                                cx,
                                                format(
                                                        "INSERT OR REPLACE INTO %s VALUES (?,?,?,?,?)",
                                                        TABLE_GRID_DATA))
                                        .set(entry.getZoomLevel())
                                        .set(entry.getTileColumn())
                                        .set(entry.getTileRow())
                                        .set(gridDataEntry.getKey())
                                        .set(gridDataEntry.getValue())
                                        .log(Level.FINE)
                                        .statement();
                    } else {
                        ps =
                                prepare(
                                                cx,
                                                format(
                                                        "DELETE FROM %s WHERE zoom_level=? AND tile_column=? AND tile_row=? AND key_name=?",
                                                        TABLE_GRID_DATA))
                                        .set(entry.getZoomLevel())
                                        .set(entry.getTileColumn())
                                        .set(entry.getTileRow())
                                        .set(gridDataEntry.getKey())
                                        .log(Level.FINE)
                                        .statement();
                    }
                    ps.execute();
                    ps.close();
                }
            } finally {
                cx.close();
            }
        } catch (SQLException e) {
            throw new IOException(e);
        }
    }

    public MBTilesMetadata loadMetaData() throws IOException {
        return loadMetaData(new MBTilesMetadata());
    }

    public MBTilesMetadata loadMetaData(MBTilesMetadata metaData) throws IOException {
        try {
            Connection cx = connPool.getConnection();
            try {
                metaData.setName(loadMetaDataEntry(MD_NAME, cx));
                metaData.setVersion(loadMetaDataEntry(MD_VERSION, cx));
                metaData.setDescription(loadMetaDataEntry(MD_DESCRIPTION, cx));
                metaData.setAttribution(loadMetaDataEntry(MD_ATTRIBUTION, cx));
                metaData.setTypeStr(loadMetaDataEntry(MD_TYPE, cx));
                metaData.setFormatStr(loadMetaDataEntry(MD_FORMAT, cx));
                metaData.setBoundsStr(loadMetaDataEntry(MD_BOUNDS, cx));
                metaData.setMinZoomStr(loadMetaDataEntry(MD_MINZOOM, cx));
                metaData.setMaxZoomStr(loadMetaDataEntry(MD_MAXZOOM, cx));
            } finally {
                cx.close();
            }
        } catch (SQLException e) {
            throw new IOException(e);
        }
        return metaData;
    }

    public MBTilesTile loadTile(long zoomLevel, long column, long row) throws IOException {
        return loadTile(new MBTilesTile(zoomLevel, column, row));
    }

    public MBTilesTile loadTile(MBTilesTile entry) throws IOException {
        try {
            Connection cx = connPool.getConnection();
            try {
                PreparedStatement ps;

                ps =
                        prepare(
                                        cx,
                                        format(
                                                "SELECT tile_data FROM %s WHERE zoom_level=? AND tile_column=? AND tile_row=?",
                                                TABLE_TILES))
                                .set(entry.getZoomLevel())
                                .set(entry.getTileColumn())
                                .set(entry.getTileRow())
                                .log(Level.FINE)
                                .statement();
                ResultSet rs = ps.executeQuery();

                if (rs.next()) {
                    entry.setData(rs.getBytes(1));
                } else {
                    entry.setData(null);
                }
                rs.close();
                ps.close();
            } finally {
                cx.close();
            }
        } catch (SQLException e) {
            throw new IOException(e);
        }

        return entry;
    }

    public MBTilesGrid loadGrid(long zoomLevel, long column, long row) throws IOException {
        return loadGrid(new MBTilesGrid(zoomLevel, column, row));
    }

    public MBTilesGrid loadGrid(MBTilesGrid entry) throws IOException {
        try {
            Connection cx = connPool.getConnection();
            try {
                PreparedStatement ps;

                ps =
                        prepare(
                                        cx,
                                        format(
                                                "SELECT grid FROM %s WHERE zoom_level=? AND tile_column=? AND tile_row=?",
                                                TABLE_GRIDS))
                                .set(entry.getZoomLevel())
                                .set(entry.getTileColumn())
                                .set(entry.getTileRow())
                                .log(Level.FINE)
                                .statement();
                ResultSet rs = ps.executeQuery();

                if (rs.next()) {
                    entry.setGrid(rs.getBytes(1));
                } else {
                    entry.setGrid(null);
                }
                rs.close();
                ps.close();

                ps =
                        prepare(
                                        cx,
                                        format(
                                                "SELECT key_name, key_json FROM %s WHERE zoom_level=? AND tile_column=? AND tile_row=?",
                                                TABLE_GRID_DATA))
                                .set(entry.getZoomLevel())
                                .set(entry.getTileColumn())
                                .set(entry.getTileRow())
                                .log(Level.FINE)
                                .statement();
                rs = ps.executeQuery();

                while (rs.next()) {
                    entry.setGridDataKey(rs.getString(1), rs.getString(2));
                }
                rs.close();
                ps.close();
            } finally {
                cx.close();
            }
        } catch (SQLException e) {
            throw new IOException(e);
        }

        return entry;
    }

    public TileIterator tiles() throws SQLException {
        Connection cx = connPool.getConnection();
        Statement st = cx.createStatement();
        return new TileIterator(st.executeQuery("SELECT * FROM " + TABLE_TILES + ";"));
    }

    public TileIterator tiles(long zoomLevel) throws SQLException {
        Connection cx = connPool.getConnection();
        PreparedStatement ps =
                prepare(cx, format("SELECT * FROM %s WHERE zoom_level=?", TABLE_TILES))
                        .set(zoomLevel)
                        .statement();
        return new TileIterator(ps.executeQuery());
    }

    public TileIterator tiles(
            long zoomLevel, long leftTile, long bottomTile, long rightTile, long topTile)
            throws SQLException {
        Connection cx = connPool.getConnection();
        PreparedStatement ps =
                prepare(
                                cx,
                                format(
                                        "SELECT * FROM %s WHERE zoom_level=? AND tile_column >= ? AND tile_row >= ? AND tile_column <= ? AND tile_row <= ?",
                                        TABLE_TILES))
                        .set(zoomLevel)
                        .set(leftTile)
                        .set(bottomTile)
                        .set(rightTile)
                        .set(topTile)
                        .statement();
        return new TileIterator(ps.executeQuery());
    }

    public int numberOfTiles() throws SQLException {
        int size;
        Connection cx = connPool.getConnection();
        try {
            Statement st = cx.createStatement();
            ResultSet rs = st.executeQuery("SELECT COUNT(*) FROM " + TABLE_TILES + ";");
            rs.next();
            size = rs.getInt(1);
            rs.close();
            st.close();
        } finally {
            cx.close();
        }
        return size;
    }

    public int numberOfTiles(long zoomLevel) throws SQLException {
        int size;
        Connection cx = connPool.getConnection();
        try {
            PreparedStatement ps =
                    prepare(cx, format("SELECT COUNT(*) FROM %s WHERE zoom_level=?", TABLE_TILES))
                            .set(zoomLevel)
                            .statement();
            ResultSet rs = ps.executeQuery();
            rs.next();
            size = rs.getInt(1);
            rs.close();
            ps.close();
        } finally {
            cx.close();
        }
        return size;
    }

    public long closestZoom(long zoomLevel) throws SQLException {
        long zoom = 0;
        Connection cx = connPool.getConnection();
        try {
            PreparedStatement ps =
                    prepare(
                                    cx,
                                    format(
                                            "SELECT zoom_level FROM %s ORDER BY abs(zoom_level - ?)",
                                            TABLE_TILES))
                            .set(zoomLevel)
                            .statement();
            ResultSet rs = ps.executeQuery();
            if (rs.next()) {
                zoom = rs.getLong(1);
            }
            rs.close();
            ps.close();
        } finally {
            cx.close();
        }
        return zoom;
    }

    public long minZoom() throws SQLException {
        long zoom = 0;
        Connection cx = connPool.getConnection();
        try {
            Statement st = cx.createStatement();
            ResultSet rs = st.executeQuery("SELECT MIN(zoom_level) FROM " + TABLE_TILES);
            if (rs.next()) {
                zoom = rs.getLong(1);
            }
            rs.close();
            st.close();
        } finally {
            cx.close();
        }
        return zoom;
    }

    public long maxZoom() throws SQLException {
        long zoom = 0;
        Connection cx = connPool.getConnection();
        try {
            Statement st = cx.createStatement();
            ResultSet rs = st.executeQuery("SELECT MAX(zoom_level) FROM " + TABLE_TILES);
            if (rs.next()) {
                zoom = rs.getLong(1);
            }
            rs.close();
            st.close();
        } finally {
            cx.close();
        }
        return zoom;
    }

    public long minColumn(long zoomLevel) throws SQLException {
        long size = 0;
        Connection cx = connPool.getConnection();
        try {
            PreparedStatement ps =
                    prepare(
                                    cx,
                                    format(
                                            "SELECT MIN(tile_column) FROM %s WHERE zoom_level=?",
                                            TABLE_TILES))
                            .set(zoomLevel)
                            .statement();
            ResultSet rs = ps.executeQuery();
            if (rs.next()) {
                size = rs.getLong(1);
            }
            rs.close();
            ps.close();
        } finally {
            cx.close();
        }
        return size;
    }

    public long maxColumn(long zoomLevel) throws SQLException {
        long size = Long.MAX_VALUE;
        Connection cx = connPool.getConnection();
        try {
            PreparedStatement ps =
                    prepare(
                                    cx,
                                    format(
                                            "SELECT MAX(tile_column) FROM %s WHERE zoom_level=?",
                                            TABLE_TILES))
                            .set(zoomLevel)
                            .statement();
            ResultSet rs = ps.executeQuery();
            if (rs.next()) {
                size = rs.getLong(1);
            }
            rs.close();
            ps.close();
        } finally {
            cx.close();
        }
        return size;
    }

    public long minRow(long zoomLevel) throws SQLException {
        long size = 0;
        Connection cx = connPool.getConnection();
        try {
            PreparedStatement ps =
                    prepare(
                                    cx,
                                    format(
                                            "SELECT MIN(tile_row) FROM %s WHERE zoom_level=?",
                                            TABLE_TILES))
                            .set(zoomLevel)
                            .statement();
            ResultSet rs = ps.executeQuery();
            rs.next();
            if (rs.next()) {
                size = rs.getLong(1);
            }
            rs.close();
            ps.close();
        } finally {
            cx.close();
        }
        return size;
    }

    public long maxRow(long zoomLevel) throws SQLException {
        long size = Long.MAX_VALUE;
        Connection cx = connPool.getConnection();
        try {
            PreparedStatement ps =
                    prepare(
                                    cx,
                                    format(
                                            "SELECT MAX(tile_row) FROM %s WHERE zoom_level=?",
                                            TABLE_TILES))
                            .set(zoomLevel)
                            .statement();
            ResultSet rs = ps.executeQuery();
            rs.next();
            size = rs.getLong(1);
            rs.close();
            ps.close();
        } finally {
            cx.close();
        }
        return size;
    }

    /**
     * Closes the mbtiles database connection.
     *
     * <p>The application should always call this method when done with a mbtiles to prevent
     * connection leakage.
     */
    public void close() {
        if (dataStore != null) {
            dataStore.dispose();
        }

        try {
            if (connPool instanceof BasicDataSource) {
                ((BasicDataSource) connPool).close();
            } else if (connPool instanceof ManageableDataSource) {
                ((ManageableDataSource) connPool).close();
            }

        } catch (SQLException e) {
            LOGGER.log(Level.WARNING, "Error closing database connection", e);
        }
    }

    /**
     * The underlying database file.
     *
     * <p>Note: this value may be <code>null</code> depending on how the geopackage was initialized.
     */
    public File getFile() {
        return file;
    }

    protected void saveMetaDataEntry(String name, String value, Connection cx) throws SQLException {
        PreparedStatement ps;

        if (disableJournal) {
            disableJournal(cx);
        }

        if (value != null) {
            ps =
                    prepare(cx, format("INSERT OR REPLACE INTO %s VALUES (?,?)", TABLE_METADATA))
                            .set(name)
                            .set(value)
                            .log(Level.FINE)
                            .statement();
        } else {
            ps =
                    prepare(cx, format("DELETE FROM %s WHERE NAME = ?", TABLE_METADATA))
                            .set(name)
                            .log(Level.FINE)
                            .statement();
        }

        ps.execute();
        ps.close();
    }

    protected String loadMetaDataEntry(String name, Connection cx) throws SQLException {
        PreparedStatement ps;

        ps =
                prepare(cx, format("SELECT VALUE FROM %s WHERE NAME = ?", TABLE_METADATA))
                        .set(name)
                        .log(Level.FINE)
                        .statement();

        ResultSet rs = ps.executeQuery();

        String result = null;
        if (rs.next()) {
            result = rs.getString(1);
        }

        rs.close();
        ps.close();

        return result;
    }

    /**
     * Initializes the mbtiles database.
     *
     * <p>This method creates all the necessary tables.
     */
    public void init() throws IOException {
        try {
            Connection cx = connPool.getConnection();
            try {
                init(cx);
            } finally {
                cx.close();
            }
        } catch (SQLException e) {
            throw new IOException(e);
        }
    }

    /**
     * Initializes a mbtiles connection.
     *
     * <p>This method creates all the necessary tables.
     */
    protected void init(Connection cx) throws SQLException {
        runScript("mbtiles.sql", cx);
    }

    // sql utility methods

    protected void runScript(String filename, Connection cx) throws SQLException {
        SqlUtil.runScript(getClass().getResourceAsStream(filename), cx);
    }

    private void disableJournal(Connection cx) throws SQLException {
        PreparedStatement prepared = prepare(cx, PRAGMA_JOURNAL_MODE_OFF).statement();
        try {
            prepared.execute();
        } catch (Exception e) {
            throw new SQLException(e);
        } finally {
            if (prepared != null) {
                prepared.close();
            }
        }
    }
}<|MERGE_RESOLUTION|>--- conflicted
+++ resolved
@@ -175,16 +175,13 @@
 
         this.connPool = new MBTilesDataStoreFactory().createDataSource(params);
     }
-
-<<<<<<< HEAD
-=======
+    
     /**
      * Create an MBTilesFile from an SQL DataSource connected to an MBTiles file. Behaviour is
      * undefined if the DataSource is any other form of database.
      *
      * @param dataSource
      */
->>>>>>> d8e3fdac
     public MBTilesFile(DataSource dataSource) {
         this.connPool = dataSource;
     }
