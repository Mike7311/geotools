--- conflicted
+++ resolved
@@ -57,14 +57,13 @@
     description =
             "Given a collection of features for each group defined only the feature having the MIN or MAX value for the chosen attribute will be included in the final output"
 )
-public class GroupCandidateSelectionProcess<T extends FeatureType, F extends Feature>
-        implements VectorProcess {
+public class GroupCandidateSelectionProcess implements VectorProcess {
 
     protected FilterFactory2 ff = CommonFactoryFinder.getFilterFactory2(GeoTools.getDefaultHints());
 
-    public FeatureCollection<T, F> execute(
+    public FeatureCollection execute(
             @DescribeParameter(name = "data", description = "Input feature collection")
-                    FeatureCollection<T, F> features,
+                    FeatureCollection<? extends FeatureType, ? extends Feature> features,
             @DescribeParameter(
                         name = "aggregation",
                         description =
@@ -299,14 +298,9 @@
             List<Object> groupingValues = new ArrayList<>(groupByAttributes.size());
             F bestFeature = null;
             while (super.hasNext()) {
-<<<<<<< HEAD
                 F f = super.next();
-                if (bestFeature == null) {
-=======
-                Feature f = super.next();
                 Comparable operationValue = getComparableFromEvaluation(f);
                 if (bestFeature == null && operationValue != null) {
->>>>>>> 4d29944c
                     // no features in the list this is the first of the group
                     // takes the values to check the following features if belong to the same
                     // group
@@ -318,7 +312,9 @@
                         // if operationValue is null skip
                         bestFeature = updateBestFeature(f, bestFeature);
                     } else {
-                        ((PushBackFeatureIterator) delegate).pushBack();
+                        @SuppressWarnings("unchecked")
+                        PushBackFeatureIterator<F> pb = (PushBackFeatureIterator) delegate;
+                        pb.pushBack();
                         break;
                     }
                 }
@@ -341,7 +337,7 @@
             else return false;
         }
 
-        private List<Object> getGroupingValues(List<Object> groupingValues, F f) {
+        private List<Object> getGroupingValues(List<Object> groupingValues, Feature f) {
             for (PropertyName p : groupByAttributes) {
                 Object result = p.evaluate(f);
                 groupingValues.add(result);
@@ -374,7 +370,7 @@
             return best;
         }
 
-        private Comparable getComparableFromEvaluation(F f) {
+        private Comparable getComparableFromEvaluation(Feature f) {
             // In case of complex features we got the property instead of the value
             Object o = operationAttribute.evaluate(f);
             if (o instanceof Property) o = ((Property) o).getValue();
